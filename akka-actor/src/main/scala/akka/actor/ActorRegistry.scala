--- conflicted
+++ resolved
@@ -30,12 +30,7 @@
  *
  * @author <a href="http://jonasboner.com">Jonas Bon&#233;r</a>
  */
-<<<<<<< HEAD
 private[actor] final class ActorRegistry private[actor] () extends ListenerManagement {
-=======
-
-final class ActorRegistry private[actor] () extends ListenerManagement {
->>>>>>> 62427f51
 
   //private val isClusterEnabled = ReflectiveAccess.isClusterEnabled
   private val actorsByAddress  = new ConcurrentHashMap[String, ActorRef]
