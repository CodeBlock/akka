/**
 * Copyright (C) 2009-2011 Typesafe Inc. <http://www.typesafe.com>
 */

package akka.actor

import java.util.concurrent.atomic.AtomicLong
import java.util.concurrent.{ ConcurrentHashMap, TimeUnit }
import scala.annotation.tailrec
import org.jboss.netty.akka.util.{ TimerTask, HashedWheelTimer }
import akka.actor.Timeout.intToTimeout
import akka.config.ConfigurationException
<<<<<<< HEAD
import akka.dispatch.{ SystemMessage, Supervise, Promise, MessageDispatcher, Future, DefaultPromise }
import akka.event.{ Logging, DeathWatch, ActorClassification }
import akka.routing.{ ScatterGatherFirstCompletedRouter, Routing, RouterType, Router, RoutedProps, RoutedActorRef, RoundRobinRouter, RandomRouter, LocalConnectionManager, DirectRouter, BroadcastRouter }
import akka.util.Helpers
=======
import akka.dispatch.{ SystemMessage, Supervise, Promise, MessageDispatcher, Future, DefaultPromise, Dispatcher, Mailbox, Envelope }
import akka.event.{ Logging, DeathWatch, ActorClassification, EventStream }
import akka.routing.{ ScatterGatherFirstCompletedRouter, Routing, RouterType, Router, RoutedProps, RoutedActorRef, RoundRobinRouter, RandomRouter, LocalConnectionManager, DirectRouter }
>>>>>>> c0d3c523
import akka.AkkaException
import com.eaio.uuid.UUID
import akka.util.{ Duration, Switch, Helpers }
import akka.remote.RemoteAddress
import akka.remote.LocalOnly

/**
 * Interface for all ActorRef providers to implement.
 */
trait ActorRefProvider {

  def actorOf(system: ActorSystemImpl, props: Props, supervisor: ActorRef, name: String): ActorRef = actorOf(system, props, supervisor, name, false)

  def actorFor(path: Iterable[String]): Option[ActorRef]

  def guardian: ActorRef

  def systemGuardian: ActorRef

  def deathWatch: DeathWatch

  // FIXME: remove/replace?
  def nodename: String
  // FIXME: remove/replace?
  def clustername: String

  /**
   * The root path for all actors within this actor system, including remote
   * address if enabled.
   */
  def rootPath: ActorPath

  def settings: ActorSystem.Settings

  def init(system: ActorSystemImpl)

  private[akka] def deployer: Deployer

  private[akka] def scheduler: Scheduler

  /**
   * Create an Actor with the given name below the given supervisor.
   */
  private[akka] def actorOf(system: ActorSystemImpl, props: Props, supervisor: ActorRef, name: String, systemService: Boolean): ActorRef

  /**
   * Create an Actor with the given full path below the given supervisor.
   *
   * FIXME: Remove! this is dangerous!
   */
  private[akka] def actorOf(system: ActorSystemImpl, props: Props, supervisor: ActorRef, path: ActorPath, systemService: Boolean): ActorRef

  /**
   * Remove this path from the lookup map.
   */
  private[akka] def evict(path: String): Boolean

  private[akka] def deserialize(actor: SerializedActorRef): Option[ActorRef]

  private[akka] def serialize(actor: ActorRef): SerializedActorRef

  private[akka] def createDeathWatch(): DeathWatch

  /**
   * Create AskActorRef to hook up message send to recipient with Future receiver.
   */
  private[akka] def ask(message: Any, recipient: ActorRef, within: Timeout): Future[Any]

  /**
   * This Future is completed upon termination of this ActorRefProvider, which
   * is usually initiated by stopping the guardian via ActorSystem.stop().
   */
  private[akka] def terminationFuture: Future[Unit]
}

/**
 * Interface implemented by ActorSystem and AkkaContext, the only two places from which you can get fresh actors
 */
trait ActorRefFactory {

  protected def systemImpl: ActorSystemImpl

  protected def provider: ActorRefProvider

  protected def dispatcher: MessageDispatcher

  /**
   * Father of all children created by this interface.
   */
  protected def guardian: ActorRef

  protected def randomName(): String

  def actorOf(props: Props): ActorRef = provider.actorOf(systemImpl, props, guardian, randomName(), false)

  /*
   * TODO this will have to go at some point, because creating two actors with
   * the same address can race on the cluster, and then you never know which
   * implementation wins
   */
  def actorOf(props: Props, name: String): ActorRef = {
    if (name == null || name == "" || name.startsWith("$"))
      throw new ActorInitializationException("actor name must not be null, empty or start with $")
    provider.actorOf(systemImpl, props, guardian, name, false)
  }

  def actorOf[T <: Actor](implicit m: Manifest[T]): ActorRef = actorOf(Props(m.erasure.asInstanceOf[Class[_ <: Actor]]))

  def actorOf[T <: Actor](name: String)(implicit m: Manifest[T]): ActorRef =
    actorOf(Props(m.erasure.asInstanceOf[Class[_ <: Actor]]), name)

  def actorOf[T <: Actor](clazz: Class[T]): ActorRef = actorOf(Props(clazz))

  def actorOf(factory: ⇒ Actor): ActorRef = actorOf(Props(() ⇒ factory))

  def actorOf(creator: UntypedActorFactory): ActorRef = actorOf(Props(() ⇒ creator.create()))

  def actorFor(path: ActorPath): Option[ActorRef] = actorFor(path.path)

  def actorFor(path: String): Option[ActorRef] = actorFor(ActorPath.split(path))

  def actorFor(path: Iterable[String]): Option[ActorRef] = provider.actorFor(path)
}

class ActorRefProviderException(message: String) extends AkkaException(message)

/**
 * Local ActorRef provider.
 */
class LocalActorRefProvider(
  val settings: ActorSystem.Settings,
  val eventStream: EventStream,
  val scheduler: Scheduler,
  val rootPath: ActorPath,
  val nodename: String,
  val clustername: String) extends ActorRefProvider {

  def this(settings: ActorSystem.Settings, eventStream: EventStream, scheduler: Scheduler) {
    this(settings, eventStream, scheduler, new RootActorPath(LocalOnly), "local", "local")
  }

  val log = Logging(eventStream, "LocalActorRefProvider")

  private[akka] val deployer: Deployer = new Deployer(settings, eventStream, nodename)

  /*
   * generate name for temporary actor refs
   */
  private val tempNumber = new AtomicLong
  def tempName = "$_" + Helpers.base64(tempNumber.getAndIncrement())
  private val tempNode = rootPath / "tmp"
  def tempPath = tempNode / tempName

  // FIXME (actor path): this could become a cache for the new tree traversal actorFor
  // currently still used for tmp actors (e.g. ask actor refs)
  private val actors = new ConcurrentHashMap[String, AnyRef]

  /**
   * Top-level anchor for the supervision hierarchy of this actor system. Will
   * receive only Supervise/ChildTerminated system messages or Failure message.
   */
  private[akka] val theOneWhoWalksTheBubblesOfSpaceTime: ActorRef = new MinimalActorRef {
    val stopped = new Switch(false)

    @volatile
    var causeOfTermination: Option[Throwable] = None

    override val name = "bubble-walker"

    // FIXME (actor path): move the root path to the new root guardian
    val path = rootPath / name

    val address = path.toString

    override def toString = name

    override def stop() = stopped switchOn { terminationFuture.complete(causeOfTermination.toLeft(())) }

    override def isTerminated = stopped.isOn

    override def !(message: Any)(implicit sender: ActorRef = null): Unit = stopped.ifOff(message match {
      case Failed(ex)      ⇒ causeOfTermination = Some(ex); sender.stop()
      case ChildTerminated ⇒ stop()
      case _               ⇒ log.error(this + " received unexpected message " + message)
    })

    protected[akka] override def sendSystemMessage(message: SystemMessage): Unit = stopped ifOff {
      message match {
        case Supervise(child) ⇒ // TODO register child in some map to keep track of it and enable shutdown after all dead
        case _                ⇒ log.error(this + " received unexpected system message " + message)
      }
    }
  }

  private class Guardian extends Actor {
    def receive = {
      case Terminated(_) ⇒ context.self.stop()
    }
  }
  private class SystemGuardian extends Actor {
    def receive = {
      case Terminated(_) ⇒
        eventStream.stopDefaultLoggers()
        context.self.stop()
    }
  }
  private val guardianFaultHandlingStrategy = {
    import akka.actor.FaultHandlingStrategy._
    OneForOneStrategy {
      case _: ActorKilledException         ⇒ Stop
      case _: ActorInitializationException ⇒ Stop
      case _: Exception                    ⇒ Restart
    }
  }
  private val guardianProps = Props(new Guardian).withFaultHandler(guardianFaultHandlingStrategy)

  /*
   * The problem is that ActorRefs need a reference to the ActorSystem to 
   * provide their service. Hence they cannot be created while the
   * constructors of ActorSystem and ActorRefProvider are still running.
   * The solution is to split out that last part into an init() method,
   * but it also requires these references to be @volatile and lazy.
   */
  @volatile
  private var system: ActorSystemImpl = _
  def dispatcher: MessageDispatcher = system.dispatcher
  lazy val terminationFuture: DefaultPromise[Unit] = new DefaultPromise[Unit](Timeout.never)(dispatcher)
  lazy val rootGuardian: ActorRef = actorOf(system, guardianProps, theOneWhoWalksTheBubblesOfSpaceTime, rootPath, true)
  lazy val guardian: ActorRef = actorOf(system, guardianProps, rootGuardian, "app", true)
  lazy val systemGuardian: ActorRef = actorOf(system, guardianProps.withCreator(new SystemGuardian), rootGuardian, "sys", true)

  val deathWatch = createDeathWatch()

  def init(_system: ActorSystemImpl) {
    system = _system
    // chain death watchers so that killing guardian stops the application
    deathWatch.subscribe(systemGuardian, guardian)
    deathWatch.subscribe(rootGuardian, systemGuardian)
  }

  // FIXME (actor path): should start at the new root guardian, and not use the tail (just to avoid the expected "system" name for now)
  def actorFor(path: Iterable[String]): Option[ActorRef] = findInCache(ActorPath.join(path)) orElse findInTree(Some(guardian), path.tail)

  @tailrec
  private def findInTree(start: Option[ActorRef], path: Iterable[String]): Option[ActorRef] = {
    if (path.isEmpty) start
    else {
      val child = start match {
        case Some(local: LocalActorRef) ⇒ local.underlying.getChild(path.head)
        case _                          ⇒ None
      }
      findInTree(child, path.tail)
    }
  }

  private def findInCache(path: String): Option[ActorRef] = actors.get(path) match {
    case null              ⇒ None
    case actor: ActorRef   ⇒ Some(actor)
    case future: Future[_] ⇒ Some(future.get.asInstanceOf[ActorRef])
  }

  /**
   * Returns true if the actor was in the provider's cache and evicted successfully, else false.
   */
  private[akka] def evict(path: String): Boolean = actors.remove(path) ne null

  private[akka] def actorOf(system: ActorSystemImpl, props: Props, supervisor: ActorRef, name: String, systemService: Boolean): ActorRef =
    actorOf(system, props, supervisor, supervisor.path / name, systemService)

  private[akka] def actorOf(system: ActorSystemImpl, props: Props, supervisor: ActorRef, path: ActorPath, systemService: Boolean): ActorRef = {
    val name = path.name
    val newFuture = Promise[ActorRef](5000)(dispatcher) // FIXME is this proper timeout?

    actors.putIfAbsent(path.toString, newFuture) match {
      case null ⇒
        val actor: ActorRef = try {
          (if (systemService) None else deployer.lookupDeployment(path.toString)) match { // see if the deployment already exists, if so use it, if not create actor

            // create a local actor
            case None | Some(DeploymentConfig.Deploy(_, _, DeploymentConfig.Direct, _, DeploymentConfig.LocalScope)) ⇒
              new LocalActorRef(system, props, supervisor, path, systemService) // create a local actor

            // create a routed actor ref
            case deploy @ Some(DeploymentConfig.Deploy(_, _, routerType, nrOfInstances, DeploymentConfig.LocalScope)) ⇒
              implicit val dispatcher = if (props.dispatcher == Props.defaultDispatcher) app.dispatcher else props.dispatcher
              implicit val timeout = app.AkkaConfig.ActorTimeout
              val routerFactory: () ⇒ Router = DeploymentConfig.routerTypeFor(routerType) match {
<<<<<<< HEAD
                case RouterType.Direct            ⇒ () ⇒ new DirectRouter
                case RouterType.Random            ⇒ () ⇒ new RandomRouter
                case RouterType.Broadcast         ⇒ () ⇒ new BroadcastRouter
                case RouterType.RoundRobin        ⇒ () ⇒ new RoundRobinRouter
                case RouterType.ScatterGather     ⇒ () ⇒ new ScatterGatherFirstCompletedRouter
=======
                case RouterType.Direct     ⇒ () ⇒ new DirectRouter
                case RouterType.Random     ⇒ () ⇒ new RandomRouter
                case RouterType.RoundRobin ⇒ () ⇒ new RoundRobinRouter
                case RouterType.ScatterGather ⇒ () ⇒ new ScatterGatherFirstCompletedRouter()(
                  if (props.dispatcher == Props.defaultDispatcher) dispatcher else props.dispatcher, settings.ActorTimeout)
>>>>>>> c0d3c523
                case RouterType.LeastCPU          ⇒ sys.error("Router LeastCPU not supported yet")
                case RouterType.LeastRAM          ⇒ sys.error("Router LeastRAM not supported yet")
                case RouterType.LeastMessages     ⇒ sys.error("Router LeastMessages not supported yet")
                case RouterType.Custom(implClass) ⇒ () ⇒ Routing.createCustomRouter(implClass)
              }

              val connections: Iterable[ActorRef] = (1 to nrOfInstances.factor) map { i ⇒
                val routedPath = path.parent / (path.name + ":" + i)
                new LocalActorRef(system, props, supervisor, routedPath, systemService)
              }

              actorOf(system, RoutedProps(routerFactory = routerFactory, connectionManager = new LocalConnectionManager(connections)), supervisor, path.toString)

            case unknown ⇒ throw new Exception("Don't know how to create this actor ref! Why? Got: " + unknown)
          }
        } catch {
          case e: Exception ⇒
            newFuture completeWithException e // so the other threads gets notified of error
            //TODO FIXME should we remove the mapping in "actors" here?
            throw e
        }

        newFuture completeWithResult actor
        actors.replace(path.toString, newFuture, actor)
        actor
      case actor: ActorRef ⇒
        actor
      case future: Future[_] ⇒
        future.get.asInstanceOf[ActorRef]
    }

  }

  /**
   * Creates (or fetches) a routed actor reference, configured by the 'props: RoutedProps' configuration.
   */
  def actorOf(system: ActorSystem, props: RoutedProps, supervisor: ActorRef, name: String): ActorRef = {
    // FIXME: this needs to take supervision into account!

    //FIXME clustering should be implemented by cluster actor ref provider
    //TODO Implement support for configuring by deployment ID etc
    //TODO If address matches an already created actor (Ahead-of-time deployed) return that actor
    //TODO If address exists in config, it will override the specified Props (should we attempt to merge?)
    //TODO If the actor deployed uses a different config, then ignore or throw exception?
    if (props.connectionManager.isEmpty) throw new ConfigurationException("RoutedProps used for creating actor [" + name + "] has zero connections configured; can't create a router")
    // val clusteringEnabled = ReflectiveAccess.ClusterModule.isEnabled
    // val localOnly = props.localOnly
    // if (clusteringEnabled && !props.localOnly) ReflectiveAccess.ClusterModule.newClusteredActorRef(props)
    // else new RoutedActorRef(props, address)
    new RoutedActorRef(system, props, supervisor, name)
  }

  private[akka] def deserialize(actor: SerializedActorRef): Option[ActorRef] = actorFor(ActorPath.split(actor.path))
  private[akka] def serialize(actor: ActorRef): SerializedActorRef = new SerializedActorRef(rootPath.remoteAddress, actor.path.toString)

  private[akka] def createDeathWatch(): DeathWatch = new LocalDeathWatch

  private[akka] def ask(message: Any, recipient: ActorRef, within: Timeout): Future[Any] = {
    import akka.dispatch.DefaultPromise
    (if (within == null) settings.ActorTimeout else within) match {
      case t if t.duration.length <= 0 ⇒
        new DefaultPromise[Any](0)(dispatcher) //Abort early if nonsensical timeout
      case t ⇒
        val a = new AskActorRef(tempPath, this, deathWatch, t, dispatcher) { def whenDone() = actors.remove(this) }
        assert(actors.putIfAbsent(a.path.toString, a) eq null) //If this fails, we're in deep trouble
        recipient.tell(message, a)
        a.result
    }
  }
}

class LocalDeathWatch extends DeathWatch with ActorClassification {

  def mapSize = 1024

  override def publish(event: Event): Unit = {
    val monitors = dissociate(classify(event))
    if (monitors.nonEmpty) monitors.foreach(_ ! event)
  }

  override def subscribe(subscriber: Subscriber, to: Classifier): Boolean = {
    if (!super.subscribe(subscriber, to)) {
      subscriber ! Terminated(to)
      false
    } else true
  }
}

class DefaultScheduler(hashedWheelTimer: HashedWheelTimer) extends Scheduler {

  def schedule(receiver: ActorRef, message: Any, initialDelay: Duration, delay: Duration): Cancellable =
    new DefaultCancellable(hashedWheelTimer.newTimeout(createContinuousTask(receiver, message, delay), initialDelay))

  def schedule(f: () ⇒ Unit, initialDelay: Duration, delay: Duration): Cancellable =
    new DefaultCancellable(hashedWheelTimer.newTimeout(createContinuousTask(f, delay), initialDelay))

  def scheduleOnce(runnable: Runnable, delay: Duration): Cancellable =
    new DefaultCancellable(hashedWheelTimer.newTimeout(createSingleTask(runnable), delay))

  def scheduleOnce(receiver: ActorRef, message: Any, delay: Duration): Cancellable =
    new DefaultCancellable(hashedWheelTimer.newTimeout(createSingleTask(receiver, message), delay))

  def scheduleOnce(f: () ⇒ Unit, delay: Duration): Cancellable =
    new DefaultCancellable(hashedWheelTimer.newTimeout(createSingleTask(f), delay))

  private def createSingleTask(runnable: Runnable): TimerTask =
    new TimerTask() { def run(timeout: org.jboss.netty.akka.util.Timeout) { runnable.run() } }

  private def createSingleTask(receiver: ActorRef, message: Any): TimerTask =
    new TimerTask { def run(timeout: org.jboss.netty.akka.util.Timeout) { receiver ! message } }

  private def createSingleTask(f: () ⇒ Unit): TimerTask =
    new TimerTask { def run(timeout: org.jboss.netty.akka.util.Timeout) { f() } }

  private def createContinuousTask(receiver: ActorRef, message: Any, delay: Duration): TimerTask = {
    new TimerTask {
      def run(timeout: org.jboss.netty.akka.util.Timeout) {
        receiver ! message
        timeout.getTimer.newTimeout(this, delay)
      }
    }
  }

  private def createContinuousTask(f: () ⇒ Unit, delay: Duration): TimerTask = {
    new TimerTask {
      def run(timeout: org.jboss.netty.akka.util.Timeout) {
        f()
        timeout.getTimer.newTimeout(this, delay)
      }
    }
  }

  private[akka] def stop() = hashedWheelTimer.stop()
}

class DefaultCancellable(timeout: org.jboss.netty.akka.util.Timeout) extends Cancellable {
  def cancel() { timeout.cancel() }

  def isCancelled: Boolean = { timeout.isCancelled }
}
<|MERGE_RESOLUTION|>--- conflicted
+++ resolved
@@ -10,16 +10,9 @@
 import org.jboss.netty.akka.util.{ TimerTask, HashedWheelTimer }
 import akka.actor.Timeout.intToTimeout
 import akka.config.ConfigurationException
-<<<<<<< HEAD
-import akka.dispatch.{ SystemMessage, Supervise, Promise, MessageDispatcher, Future, DefaultPromise }
-import akka.event.{ Logging, DeathWatch, ActorClassification }
-import akka.routing.{ ScatterGatherFirstCompletedRouter, Routing, RouterType, Router, RoutedProps, RoutedActorRef, RoundRobinRouter, RandomRouter, LocalConnectionManager, DirectRouter, BroadcastRouter }
-import akka.util.Helpers
-=======
 import akka.dispatch.{ SystemMessage, Supervise, Promise, MessageDispatcher, Future, DefaultPromise, Dispatcher, Mailbox, Envelope }
 import akka.event.{ Logging, DeathWatch, ActorClassification, EventStream }
-import akka.routing.{ ScatterGatherFirstCompletedRouter, Routing, RouterType, Router, RoutedProps, RoutedActorRef, RoundRobinRouter, RandomRouter, LocalConnectionManager, DirectRouter }
->>>>>>> c0d3c523
+import akka.routing.{ ScatterGatherFirstCompletedRouter, Routing, RouterType, Router, RoutedProps, RoutedActorRef, RoundRobinRouter, RandomRouter, LocalConnectionManager, DirectRouter, BroadcastRouter }
 import akka.AkkaException
 import com.eaio.uuid.UUID
 import akka.util.{ Duration, Switch, Helpers }
@@ -237,7 +230,7 @@
   private val guardianProps = Props(new Guardian).withFaultHandler(guardianFaultHandlingStrategy)
 
   /*
-   * The problem is that ActorRefs need a reference to the ActorSystem to 
+   * The problem is that ActorRefs need a reference to the ActorSystem to
    * provide their service. Hence they cannot be created while the
    * constructors of ActorSystem and ActorRefProvider are still running.
    * The solution is to split out that last part into an init() method,
@@ -304,22 +297,14 @@
 
             // create a routed actor ref
             case deploy @ Some(DeploymentConfig.Deploy(_, _, routerType, nrOfInstances, DeploymentConfig.LocalScope)) ⇒
-              implicit val dispatcher = if (props.dispatcher == Props.defaultDispatcher) app.dispatcher else props.dispatcher
-              implicit val timeout = app.AkkaConfig.ActorTimeout
+              implicit val dispatcher = if (props.dispatcher == Props.defaultDispatcher) system.dispatcher else props.dispatcher
+              implicit val timeout = system.settings.ActorTimeout
               val routerFactory: () ⇒ Router = DeploymentConfig.routerTypeFor(routerType) match {
-<<<<<<< HEAD
                 case RouterType.Direct            ⇒ () ⇒ new DirectRouter
                 case RouterType.Random            ⇒ () ⇒ new RandomRouter
+                case RouterType.RoundRobin        ⇒ () ⇒ new RoundRobinRouter
                 case RouterType.Broadcast         ⇒ () ⇒ new BroadcastRouter
-                case RouterType.RoundRobin        ⇒ () ⇒ new RoundRobinRouter
                 case RouterType.ScatterGather     ⇒ () ⇒ new ScatterGatherFirstCompletedRouter
-=======
-                case RouterType.Direct     ⇒ () ⇒ new DirectRouter
-                case RouterType.Random     ⇒ () ⇒ new RandomRouter
-                case RouterType.RoundRobin ⇒ () ⇒ new RoundRobinRouter
-                case RouterType.ScatterGather ⇒ () ⇒ new ScatterGatherFirstCompletedRouter()(
-                  if (props.dispatcher == Props.defaultDispatcher) dispatcher else props.dispatcher, settings.ActorTimeout)
->>>>>>> c0d3c523
                 case RouterType.LeastCPU          ⇒ sys.error("Router LeastCPU not supported yet")
                 case RouterType.LeastRAM          ⇒ sys.error("Router LeastRAM not supported yet")
                 case RouterType.LeastMessages     ⇒ sys.error("Router LeastMessages not supported yet")
